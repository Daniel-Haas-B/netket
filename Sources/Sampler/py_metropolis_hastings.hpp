--- conflicted
+++ resolved
@@ -133,20 +133,14 @@
          Eigen::Ref<VectorXd> rand_for_acceptance,
          double machine_pow) -> Index {
         Index accepted = 0;
-<<<<<<< HEAD
-=======
 
->>>>>>> 322f91bf
         for (Index i = 0; i < state.rows(); i++) {
           double prob =
               std::exp(machine_pow *
                        (log_val1(i) - log_val(i) + log_prob_corr(i)).real());
 
           bool accept = prob > rand_for_acceptance(i);
-<<<<<<< HEAD
-=======
 
->>>>>>> 322f91bf
           if (accept) {
             log_val(i) = log_val1(i);
             state.row(i) = state1.row(i);

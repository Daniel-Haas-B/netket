import netket as nk
import networkx as nx
import numpy as np
import pytest
from pytest import approx
import os
from netket.hilbert import Spin

test_jax = True
try:
    import torch

    test_torch = True
except:
    test_torch = False


def merge_dicts(x, y):
    z = x.copy()  # start with x's keys and values
    z.update(y)  # modifies z with y's keys and values & returns None
    return z


machines = {}
dm_machines = {}

# TESTS FOR SPIN HILBERT
# Constructing a 1d lattice
g = nk.graph.Hypercube(length=4, n_dim=1)

# Hilbert space of spins from given graph
hi = Spin(s=0.5, graph=g)


if test_jax:
    import jax
    import jax.experimental
    import jax.experimental.stax

    def initializer(rng, shape):
        return np.random.normal(scale=0.05, size=shape)

<<<<<<< HEAD
    machines["Jax Real"] = nk.machine.Jax(
        hi,
        jax.experimental.stax.serial(
            jax.experimental.stax.Dense(4, initializer, initializer),
            jax.experimental.stax.Relu,
            jax.experimental.stax.Dense(2, initializer, initializer),
            jax.experimental.stax.Relu,
            jax.experimental.stax.Dense(2, initializer, initializer),
        ),
        dtype=float
    )

    machines["Jax Complex"] = nk.machine.Jax(
        hi,
        jax.experimental.stax.serial(
            jax.experimental.stax.Dense(4, initializer, initializer),
            jax.experimental.stax.Tanh,
            jax.experimental.stax.Dense(2, initializer, initializer),
            jax.experimental.stax.Tanh,
            jax.experimental.stax.Dense(1, initializer, initializer),
        ),
        dtype=complex
    )
=======
    # machines["Jax Real"] = nk.machine.Jax(
    #     hi,
    #     jax.experimental.stax.serial(
    #         jax.experimental.stax.Dense(4, initializer, initializer),
    #         jax.experimental.stax.Relu,
    #         jax.experimental.stax.Dense(2, initializer, initializer),
    #         jax.experimental.stax.Relu,
    #         jax.experimental.stax.Dense(2, initializer, initializer),
    #     ),
    #     dtype=float,
    # )

    machines["Jax Complex"] = nk.machine.Jax(
        hi,
        jax.experimental.stax.serial(
            jax.experimental.stax.Dense(4, initializer, initializer),
            jax.experimental.stax.Tanh,
            jax.experimental.stax.Dense(2, initializer, initializer),
            jax.experimental.stax.Tanh,
            jax.experimental.stax.Dense(1, initializer, initializer),
        ),
        dtype=complex,
    )

    machines["Jax mps"] = nk.machine.MPSPeriodic(hi, bond_dim=4, dtype=complex)

    machines["Jax RbmSpinPhase (R->C)"] = nk.machine.JaxRbmSpinPhase(hi, alpha=1)

    dm_machines["Jax NDM"] = nk.machine.density_matrix.NdmSpinPhase(hi, alpha=1, beta=1)
>>>>>>> 04f09095


if test_torch:
    import torch

    input_size = hi.size
    alpha = 1

    model = torch.nn.Sequential(
        torch.nn.Linear(input_size, alpha * input_size),
        torch.nn.Sigmoid(),
        torch.nn.Linear(alpha * input_size, 2),
        torch.nn.Sigmoid(),
    )
    machines["Torch"] = nk.machine.Torch(model, hilbert=hi)


machines["RbmSpin 1d Hypercube spin"] = nk.machine.RbmSpin(hilbert=hi, alpha=2)

machines["RbmSpinSymm 1d Hypercube spin"] = nk.machine.RbmSpinSymm(hilbert=hi, alpha=2)

machines["Real RBM"] = nk.machine.RbmSpinReal(hilbert=hi, alpha=2)

machines["Phase RBM"] = nk.machine.RbmSpinPhase(hilbert=hi, alpha=2)

machines["Jastrow 1d Hypercube spin"] = nk.machine.Jastrow(hilbert=hi)

hi = Spin(s=0.5, graph=g, total_sz=0)
machines["Jastrow 1d Hypercube spin symm bias"] = nk.machine.Jastrow(
    hilbert=hi, use_visible_bias=True, symmetry=True
)

dm_machines["Phase NDM"] = nk.machine.density_matrix.RbmSpin(
    hilbert=hi, alpha=2, use_visible_bias=True, use_hidden_bias=True,
)


# machines["MPS Diagonal 1d spin"] = nk.machine.MPSPeriodicDiagonal(hi, bond_dim=3)
# machines["MPS 1d spin"] = nk.machine.MPSPeriodic(hi, bond_dim=3)

# BOSONS
hi = nk.hilbert.Boson(graph=g, n_max=3)
machines["RbmSpin 1d Hypercube boson"] = nk.machine.RbmSpin(
    hilbert=hi, alpha=1)

machines["RbmSpinSymm 1d Hypercube boson"] = nk.machine.RbmSpinSymm(
    hilbert=hi, alpha=2)
machines["RbmMultiVal 1d Hypercube boson"] = nk.machine.RbmMultiVal(
    hilbert=hi, n_hidden=2
)
machines["Jastrow 1d Hypercube boson"] = nk.machine.Jastrow(hilbert=hi)

machines["JastrowSymm 1d Hypercube boson real"] = nk.machine.JastrowSymm(
    hilbert=hi, dtype=float
)
# machines["MPS 1d boson"] = nk.machine.MPSPeriodic(hi, bond_dim=4)


np.random.seed(12346)


<<<<<<< HEAD
def same_derivatives(der_log, num_der_log, eps=1.0e-6):
    assert np.max(np.real(der_log - num_der_log)
                  ) == approx(0.0, rel=eps, abs=eps)
=======
def same_derivatives(der_log, num_der_log, eps=1.0e-5):
    assert der_log.shape == num_der_log.shape
    assert np.max(np.real(der_log - num_der_log)) == approx(0.0, rel=eps, abs=eps)

>>>>>>> 04f09095
    # The imaginary part is a bit more tricky, there might be an arbitrary phase shift
    assert np.max(np.exp(np.imag(der_log - num_der_log) * 1.0j) - 1.0) == approx(
        0.0, rel=eps, abs=eps
    )


def log_val_f(par, machine, v):
    machine.parameters = machine.numpy_unflatten(par, machine.parameters)
    if v.ndim != 1:
        if v.size != v.shape[1]:
            raise RuntimeError(
                "numerical derivatives can be tested only for non batched inputs"
            )

    return machine.log_val(v.reshape(1, -1))[0]


def log_val_vec_f(par, machine, v, vec):
    machine.parameters = machine.numpy_unflatten(par, machine.parameters)
    if v.ndim == 2:
        out_val = machine.log_val(v)
    else:
        out_val = machine.log_val(v.reshape(1, -1))
    assert vec.shape == out_val.shape
    return np.vdot(out_val, vec)


def central_diff_grad(func, x, eps, *args):
    grad = np.zeros(len(x), dtype=complex)
    epsd = np.zeros(len(x), dtype=complex)
    epsd[0] = eps
    for i in range(len(x)):
        assert not np.any(np.isnan(x + epsd))
        grad[i] = 0.5 * (func(x + epsd, *args) - func(x - epsd, *args))
        assert not np.isnan(grad[i])
        grad[i] /= eps
        epsd = np.roll(epsd, 1)
    return grad


def test_set_get_parameters():
    for name, machine in merge_dicts(machines, dm_machines).items():
        unflatten = machine.numpy_unflatten
        flatten = machine.numpy_flatten

        print("Machine test: %s" % name)
        assert machine.n_par > 0
        npar = machine.n_par
        machine.init_random_parameters()
        randpars = flatten(machine.parameters)

        if machine.has_complex_parameters:
            assert np.array_equal(flatten(machine.parameters), randpars)
            assert not all(randpars.real == 0)
            assert not all(randpars.imag == 0)
        else:
            assert np.array_equal(flatten(machine.parameters).real, randpars.real)
            assert not all(randpars.real == 0)

        machine.parameters = unflatten(np.zeros(npar), machine.parameters)
        assert np.count_nonzero(np.abs(flatten(machine.parameters))) == 0


def test_save_load_parameters(tmpdir):
    for name, machine in merge_dicts(machines, dm_machines).items():
        print("Machine test: %s" % name)
        assert machine.n_par > 0
        n_par = machine.n_par

        unflatten = machine.numpy_unflatten
        flatten = machine.numpy_flatten

        machine.init_random_parameters()
        randpars = flatten(machine.parameters)

        machine.parameters = unflatten(randpars, machine.parameters)
        fn = tmpdir.mkdir("datawf").join("test.wf")

        filename = os.path.join(fn.dirname, fn.basename)

        machine.save(filename)
        machine.parameters = unflatten(np.zeros(n_par), machine.parameters)
        machine.load(filename)

        os.remove(filename)
        os.rmdir(fn.dirname)
        if machine.has_complex_parameters:
            assert np.array_equal(flatten(machine.parameters), randpars)
        else:
            assert np.array_equal(flatten(machine.parameters).real, randpars.real)


def test_log_derivative():
    np.random.seed(12345)

    for name, machine in merge_dicts(machines, dm_machines).items():

        print("Machine test: %s" % name)

        npar = machine.n_par

        # random visibile state
        hi = machine.hilbert
        assert hi.size > 0

        v = np.zeros(machine.input_size)

        flatten = machine.numpy_flatten

        for i in range(100):
            hi.random_vals(v)
            if name in dm_machines:
                hi.random_vals(v[hi.size : 2 * hi.size])

            machine.init_random_parameters(seed=i)
            randpars = flatten(machine.parameters)

<<<<<<< HEAD
            randpars = 0.1 * (np.random.randn(npar) +
                              1.0j * np.random.randn(npar))
            machine.parameters = randpars
            der_log = machine.der_log(v.reshape(1, -1))
=======
            der_log = flatten(machine.der_log(v.reshape((1, -1))))

            assert der_log.shape == (machine.n_par,)
>>>>>>> 04f09095

            if "Jastrow" in name:
                assert np.max(np.imag(der_log)) == approx(0.0)

            num_der_log = central_diff_grad(
                log_val_f, randpars, 1.0e-9, machine, v)

            same_derivatives(der_log, num_der_log)
            # print(np.linalg.norm(der_log - num_der_log))
            # Check if machine is correctly set to be holomorphic
            # The check is done only on smaller subset of parameters, for speed


def test_vector_jacobian():
    for name, machine in merge_dicts(machines, dm_machines).items():
        print("Machine test: %s" % name)

        npar = machine.n_par

        # random visibile state
        hi = machine.hilbert
        if name in dm_machines:
            hi = nk.hilbert.DoubledHilbert(hi)
        assert hi.size > 0

        batch_size = 100
        v = np.zeros((batch_size, machine.input_size))

        flatten = machine.numpy_flatten

        for i in range(batch_size):
            hi.random_vals(v[i])

        machine.init_random_parameters(seed=1234, sigma=0.1)
        randpars = flatten(machine.parameters)

        vec = np.random.uniform(size=batch_size) + 1.0j * np.random.uniform(
            size=batch_size
        ) / float(batch_size)

        vjp = machine.vector_jacobian_prod(v, vec)
        vjp = flatten(vjp)

        num_der_log = central_diff_grad(
            log_val_vec_f, randpars, 1.0e-6, machine, v, vec
        )

        same_derivatives(vjp, num_der_log)


def test_input_size():
    for name, machine in machines.items():
        print("Machine test: %s" % name)
        hi = machine.hilbert

        assert machine.input_size == hi.size

    for name, machine in dm_machines.items():
        print("Machine test: %s" % name)
        hi = machine.hilbert

        assert machine.input_size == 2 * hi.size


def test_to_array():
    for name, machine in merge_dicts(machines, dm_machines).items():
        print("Machine test: %s" % name)

        npar = machine.n_par

        randpars = 0.5 * (np.random.randn(npar) + 1.0j * np.random.randn(npar))
        if "Torch" in name:
            randpars = randpars.real
        machine.parameters = machine.numpy_unflatten(randpars, machine.parameters)

        hi = machine.hilbert
        if name in dm_machines:
            hi = nk.hilbert.DoubledHilbert(hi)

        all_psis = machine.to_array(normalize=False)
        # test shape
        assert all_psis.shape[0] == hi.n_states
        assert len(all_psis.shape) == 1

        log_vals = machine.log_val(hi.all_states())
        logmax = log_vals.real.max()

        norm = (np.abs(np.exp(log_vals - logmax)) ** 2).sum()

        # Tests broken for dm machines because of norm. should split
        if name in dm_machines:
            continue

        # test random values
        for i in range(100):
            rstate = np.zeros(hi.size)
            local_states = hi.local_states
            hi.random_vals(rstate)

            number = hi.state_to_number(rstate)

            assert np.abs(
                np.exp(machine.log_val(rstate.reshape(1, -1)) - logmax)
                - all_psis[number]
            ) == approx(0.0)

        # test rescale
        all_psis_normalized = machine.to_array(normalize=True)

        # test random values
        for i in range(100):
            rstate = np.zeros(hi.size)
            local_states = hi.local_states
            hi.random_vals(rstate)

            number = hi.state_to_number(rstate)

            assert np.abs(
                np.exp(machine.log_val(rstate.reshape(1, -1)) -
                       logmax) / np.sqrt(norm)
                - all_psis_normalized[number]
            ) == approx(0.0)<|MERGE_RESOLUTION|>--- conflicted
+++ resolved
@@ -40,31 +40,6 @@
     def initializer(rng, shape):
         return np.random.normal(scale=0.05, size=shape)
 
-<<<<<<< HEAD
-    machines["Jax Real"] = nk.machine.Jax(
-        hi,
-        jax.experimental.stax.serial(
-            jax.experimental.stax.Dense(4, initializer, initializer),
-            jax.experimental.stax.Relu,
-            jax.experimental.stax.Dense(2, initializer, initializer),
-            jax.experimental.stax.Relu,
-            jax.experimental.stax.Dense(2, initializer, initializer),
-        ),
-        dtype=float
-    )
-
-    machines["Jax Complex"] = nk.machine.Jax(
-        hi,
-        jax.experimental.stax.serial(
-            jax.experimental.stax.Dense(4, initializer, initializer),
-            jax.experimental.stax.Tanh,
-            jax.experimental.stax.Dense(2, initializer, initializer),
-            jax.experimental.stax.Tanh,
-            jax.experimental.stax.Dense(1, initializer, initializer),
-        ),
-        dtype=complex
-    )
-=======
     # machines["Jax Real"] = nk.machine.Jax(
     #     hi,
     #     jax.experimental.stax.serial(
@@ -93,8 +68,8 @@
 
     machines["Jax RbmSpinPhase (R->C)"] = nk.machine.JaxRbmSpinPhase(hi, alpha=1)
 
-    dm_machines["Jax NDM"] = nk.machine.density_matrix.NdmSpinPhase(hi, alpha=1, beta=1)
->>>>>>> 04f09095
+    dm_machines["Jax NDM"] = nk.machine.density_matrix.NdmSpinPhase(
+        hi, alpha=1, beta=1)
 
 
 if test_torch:
@@ -114,7 +89,8 @@
 
 machines["RbmSpin 1d Hypercube spin"] = nk.machine.RbmSpin(hilbert=hi, alpha=2)
 
-machines["RbmSpinSymm 1d Hypercube spin"] = nk.machine.RbmSpinSymm(hilbert=hi, alpha=2)
+machines["RbmSpinSymm 1d Hypercube spin"] = nk.machine.RbmSpinSymm(
+    hilbert=hi, alpha=2)
 
 machines["Real RBM"] = nk.machine.RbmSpinReal(hilbert=hi, alpha=2)
 
@@ -156,16 +132,11 @@
 np.random.seed(12346)
 
 
-<<<<<<< HEAD
-def same_derivatives(der_log, num_der_log, eps=1.0e-6):
+def same_derivatives(der_log, num_der_log, eps=1.0e-5):
+    assert der_log.shape == num_der_log.shape
     assert np.max(np.real(der_log - num_der_log)
                   ) == approx(0.0, rel=eps, abs=eps)
-=======
-def same_derivatives(der_log, num_der_log, eps=1.0e-5):
-    assert der_log.shape == num_der_log.shape
-    assert np.max(np.real(der_log - num_der_log)) == approx(0.0, rel=eps, abs=eps)
-
->>>>>>> 04f09095
+
     # The imaginary part is a bit more tricky, there might be an arbitrary phase shift
     assert np.max(np.exp(np.imag(der_log - num_der_log) * 1.0j) - 1.0) == approx(
         0.0, rel=eps, abs=eps
@@ -222,7 +193,8 @@
             assert not all(randpars.real == 0)
             assert not all(randpars.imag == 0)
         else:
-            assert np.array_equal(flatten(machine.parameters).real, randpars.real)
+            assert np.array_equal(
+                flatten(machine.parameters).real, randpars.real)
             assert not all(randpars.real == 0)
 
         machine.parameters = unflatten(np.zeros(npar), machine.parameters)
@@ -255,7 +227,8 @@
         if machine.has_complex_parameters:
             assert np.array_equal(flatten(machine.parameters), randpars)
         else:
-            assert np.array_equal(flatten(machine.parameters).real, randpars.real)
+            assert np.array_equal(
+                flatten(machine.parameters).real, randpars.real)
 
 
 def test_log_derivative():
@@ -278,21 +251,14 @@
         for i in range(100):
             hi.random_vals(v)
             if name in dm_machines:
-                hi.random_vals(v[hi.size : 2 * hi.size])
+                hi.random_vals(v[hi.size: 2 * hi.size])
 
             machine.init_random_parameters(seed=i)
             randpars = flatten(machine.parameters)
 
-<<<<<<< HEAD
-            randpars = 0.1 * (np.random.randn(npar) +
-                              1.0j * np.random.randn(npar))
-            machine.parameters = randpars
-            der_log = machine.der_log(v.reshape(1, -1))
-=======
             der_log = flatten(machine.der_log(v.reshape((1, -1))))
 
             assert der_log.shape == (machine.n_par,)
->>>>>>> 04f09095
 
             if "Jastrow" in name:
                 assert np.max(np.imag(der_log)) == approx(0.0)
@@ -366,7 +332,8 @@
         randpars = 0.5 * (np.random.randn(npar) + 1.0j * np.random.randn(npar))
         if "Torch" in name:
             randpars = randpars.real
-        machine.parameters = machine.numpy_unflatten(randpars, machine.parameters)
+        machine.parameters = machine.numpy_unflatten(
+            randpars, machine.parameters)
 
         hi = machine.hilbert
         if name in dm_machines:

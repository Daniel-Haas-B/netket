--- conflicted
+++ resolved
@@ -25,19 +25,12 @@
 import pytest
 
 
-<<<<<<< HEAD
-def _setup_symm(symmetries, N):
-    hi = nk.hilbert.Spin(1 / 2, N)
-
-    g = nk.graph.Chain(N)
-=======
 def _setup_symm(symmetries, N, lattice=nk.graph.Chain):
 
     g = lattice(N)
 
     hi = nk.hilbert.Spin(1 / 2, g.n_nodes)
 
->>>>>>> 4a3abfc0
     if symmetries == "trans":
         # Only translations, N_symm = N_sites
         perms = g.translations()
@@ -68,8 +61,6 @@
 
 
 @pytest.mark.parametrize("symmetries", ["trans", "autom"])
-<<<<<<< HEAD
-=======
 @pytest.mark.parametrize("use_bias", [True, False])
 @pytest.mark.parametrize("lattice", [nk.graph.Chain, nk.graph.Square])
 def test_DenseEquivariant(symmetries, use_bias, lattice):
@@ -105,7 +96,6 @@
 
 
 @pytest.mark.parametrize("symmetries", ["trans", "autom"])
->>>>>>> 4a3abfc0
 @pytest.mark.parametrize("features", [1, 2, 5])
 def test_symmetrizer(symmetries, features):
     _, _, perms = _setup_symm(symmetries, N=8)

# Copyright 2018 The Simons Foundation, Inc. - All Rights Reserved.

# Licensed under the Apache License, Version 2.0 (the "License");
# you may not use this file except in compliance with the License.
# You may obtain a copy of the License at

#    http://www.apache.org/licenses/LICENSE-2.0

# Unless required by applicable law or agreed to in writing, software
# distributed under the License is distributed on an "AS IS" BASIS,
# WITHOUT WARRANTIES OR CONDITIONS OF ANY KIND, either express or implied.
# See the License for the specific language governing permissions and
# limitations under the License.

import netket as nk
from mpi4py import MPI

<<<<<<< HEAD
# 1D Lattice
g = nk.graph.Hypercube(length=20, ndim=2, pbc=True)
=======
# 2D Lattice
g = nk.graph.Hypercube(length=5, n_dim=2, pbc=True)
>>>>>>> 053c5966

# Hilbert space of spins on the graph
hi = nk.hilbert.Spin(s=0.5, graph=g)

<<<<<<< HEAD
# Ising spin hamiltonian
ha = nk.operator.Ising(h=1.0, hilbert=hi)

# RBM Spin Machine
ma = nk.machine.RbmSpin(alpha=1, hilbert=hi)
=======
# Ising spin hamiltonian at the critical point
ha = nk.operator.Ising(h=3.0, hilbert=hi)

# RBM Spin Machine
ma = nk.machine.RbmSpin(alpha=1, hilbert=hi)
ma.init_random_parameters(seed=1234, sigma=0.01)
>>>>>>> 053c5966

# Metropolis Local Sampling
sa = nk.sampler.MetropolisLocal(machine=ma)

# Optimizer
op = nk.optimizer.Sgd(learning_rate=0.1)

# Stochastic reconfiguration
<<<<<<< HEAD
gs = nk.gs.Vmc(
    hamiltonian=ha,
    sampler=sa,
    optimizer=op,
    nsamples=1000,
    niter_opt=300,
    output_file='test',
    diag_shift=0.1,
    use_iterative=True,
    method='Sr')

gs.Run()
=======
gs = nk.variational.Vmc(
    hamiltonian=ha,
    sampler=sa,
    optimizer=op,
    n_samples=1000,
    diag_shift=0.1,
    method='Sr')

gs.run(output_prefix='test', n_iter=1000)
>>>>>>> 053c5966
<|MERGE_RESOLUTION|>--- conflicted
+++ resolved
@@ -15,31 +15,18 @@
 import netket as nk
 from mpi4py import MPI
 
-<<<<<<< HEAD
-# 1D Lattice
-g = nk.graph.Hypercube(length=20, ndim=2, pbc=True)
-=======
 # 2D Lattice
 g = nk.graph.Hypercube(length=5, n_dim=2, pbc=True)
->>>>>>> 053c5966
 
 # Hilbert space of spins on the graph
 hi = nk.hilbert.Spin(s=0.5, graph=g)
 
-<<<<<<< HEAD
-# Ising spin hamiltonian
-ha = nk.operator.Ising(h=1.0, hilbert=hi)
-
-# RBM Spin Machine
-ma = nk.machine.RbmSpin(alpha=1, hilbert=hi)
-=======
 # Ising spin hamiltonian at the critical point
 ha = nk.operator.Ising(h=3.0, hilbert=hi)
 
 # RBM Spin Machine
 ma = nk.machine.RbmSpin(alpha=1, hilbert=hi)
 ma.init_random_parameters(seed=1234, sigma=0.01)
->>>>>>> 053c5966
 
 # Metropolis Local Sampling
 sa = nk.sampler.MetropolisLocal(machine=ma)
@@ -48,20 +35,6 @@
 op = nk.optimizer.Sgd(learning_rate=0.1)
 
 # Stochastic reconfiguration
-<<<<<<< HEAD
-gs = nk.gs.Vmc(
-    hamiltonian=ha,
-    sampler=sa,
-    optimizer=op,
-    nsamples=1000,
-    niter_opt=300,
-    output_file='test',
-    diag_shift=0.1,
-    use_iterative=True,
-    method='Sr')
-
-gs.Run()
-=======
 gs = nk.variational.Vmc(
     hamiltonian=ha,
     sampler=sa,
@@ -70,5 +43,4 @@
     diag_shift=0.1,
     method='Sr')
 
-gs.run(output_prefix='test', n_iter=1000)
->>>>>>> 053c5966
+gs.run(output_prefix='test', n_iter=1000)